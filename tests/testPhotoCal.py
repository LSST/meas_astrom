#!/usr/bin/env python

# 
# LSST Data Management System
# Copyright 2008, 2009, 2010 LSST Corporation.
# 
# This product includes software developed by the
# LSST Project (http://www.lsst.org/).
#
# This program is free software: you can redistribute it and/or modify
# it under the terms of the GNU General Public License as published by
# the Free Software Foundation, either version 3 of the License, or
# (at your option) any later version.
# 
# This program is distributed in the hope that it will be useful,
# but WITHOUT ANY WARRANTY; without even the implied warranty of
# MERCHANTABILITY or FITNESS FOR A PARTICULAR PURPOSE.  See the
# GNU General Public License for more details.
# 
# You should have received a copy of the LSST License Statement and 
# the GNU General Public License along with this program.  If not, 
# see <http://www.lsstcorp.org/LegalNotices/>.
#

import re
import os
import sys
import glob
import math
import unittest

try:                                    # used in plotPhotoCal
    import matplotlib
    matplotlib.use('Agg')
    import pylab as plt
except ImportError:
    plt = None

import numpy as np

import eups
import lsst.meas.astrom            as measAstrom
import lsst.meas.algorithms.utils  as measAlgUtil
import lsst.afw.detection          as afwDet
import lsst.afw.table              as afwTable
import lsst.afw.math               as afwMath
import lsst.afw.image              as afwImg
import lsst.utils.tests            as utilsTests
import lsst.pex.policy             as pexPolicy
from lsst.pex.logging import Log
import lsst.meas.photocal          as photocal

from lsst.pex.exceptions import LsstCppException

class PhotoCalTest(unittest.TestCase):

    def setUp(self):
        self.conf = measAstrom.MeasAstromConfig()
        
        # Load sample input from disk
        mypath = eups.productDir("meas_astrom")
        path = os.path.join(mypath, "examples")
        self.srcCat = afwTable.SourceCatalog.readFits(os.path.join(path, "v695833-e0-c000.xy.fits"))
        self.srcCat.table.defineApFlux("flux.psf")
        
        # The .xy.fits file has sources in the range ~ [0,2000],[0,4500]
        self.imageSize = (2048, 4612) # approximate
        self.exposure = afwImg.ExposureF(os.path.join(path, "v695833-e0-c000-a00.sci"))

        # Set up local astrometry_net_data
        datapath = os.path.join(mypath, 'tests', 'astrometry_net_data', 'photocal')
        eupsObj = eups.Eups(root=datapath)
        ok, version, reason = eupsObj.setup('astrometry_net_data')
        if not ok:
            raise ValueError("Need photocal version of astrometry_net_data (from path: %s): %s" %
                             (datapath, reason))

    def tearDown(self):
        del self.srcCat
        del self.conf
        del self.exposure

    def getAstrometrySolution(self, loglvl = Log.INFO):
        astrom = measAstrom.Astrometry(self.conf, logLevel=loglvl)
        #print 'Calling determineWcs...'
        res = astrom.determineWcs(self.srcCat, self.exposure, imageSize=self.imageSize)
        return res

    def testGetSolution(self):
        res = self.getAstrometrySolution(loglvl=Log.DEBUG)
        self.assertTrue(res is not None)
        self.assertTrue(len(res.getMatches()) > 50)

    def plotPhotoCal(self):
        res = self.getAstrometrySolution(loglvl=Log.DEBUG)
        print 'Result:', res
        M = res.getMatches()
        #print 'Matches:', M
        print 'N matches:', len(M)
        assert(len(M) > 50)

        logLevel = Log.DEBUG
        log = Log(Log.getDefaultLog(), 'meas.astrom', logLevel)
        pcal = photocal.calcPhotoCal(M, log=log)
        print 'PhotoCal:', pcal
        zp = pcal.getMag(1.)
        print 'zeropoint:', zp

        refflux = np.array([m.first .getPsfFlux() for m in M])
        srcflux = np.array([m.second.getPsfFlux() for m in M])
        refferr = np.array([m.first .getPsfFluxErr() for m in M])
        srcferr = np.array([m.second.getPsfFluxErr() for m in M])

        refmag = -2.5 * np.log10(refflux)
        srcmag = -2.5 * np.log10(srcflux)
        refmagerr = refferr / refflux / np.log(10.)
        srcmagerr = srcferr / srcflux / np.log(10.)

        plt.clf()
        plt.errorbar(srcmag, refmag, xerr=srcmagerr, yerr=refmagerr, fmt='.',
                     ecolor='r', mec='r', mfc='r')
        ax = plt.axis()
        plt.plot([ax[0], ax[1]], [ax[0]+zp, ax[1]+zp], 'r-', lw=3, alpha=0.3)
        plt.axis(ax)
        plt.xlabel('src mag')
        plt.ylabel('ref mag')
        plt.savefig('mags1.png')

        def myerrbars(I, c):
            return plt.errorbar(XX[I], YY[I], xerr=XE[I], yerr=YE[I],
                                fmt='.', ecolor=c, mec=c, mfc=c)

        plt.clf()
        XX = refmag
        YY = srcmag-refmag
        XE = refmagerr
        YE = srcmagerr
        p1 = plt.errorbar(XX, YY, xerr=XE, yerr=YE, fmt='.',
                          ecolor='k', mec='k', mfc='k')
        LP = [p1[0]]
        LT = ['all']

        print 'Initial match list:', len(M)
        print 'Iflags:', len(pcal.Iflags)
        print 'Istar:', len(pcal.Istar)
        print 'Iflux:', len(pcal.Iflux)
        print 'Ibright:', len(pcal.Ibright)

        Ibadflags = np.ones(len(M), bool)
        Ibadflags[pcal.Iflags] = False
        p2 = myerrbars(Ibadflags, 'm')
        LP.append(p2[0])
        LT.append('bad flags')

        Inotstars = np.zeros(len(M), bool)
        Inotstars[pcal.Iflags] = True
        Inotstars[pcal.Istar] = False
        if sum(Inotstars):
            p2 = myerrbars(Inotstars, 'g')
            LP.append(p2[0])
            LT.append('not STARs')

        Ifaint = np.zeros(len(M), bool)
        Ifaint[pcal.Iflux] = True
        Ifaint[pcal.Ibright] = False
        if sum(Ifaint):
            p2 = myerrbars(Ifaint, 'y')
            LP.append(p2[0])
            LT.append('too faint')

        Igood = np.zeros(len(M), bool)
        Igood[pcal.Ibright] = True
        if sum(Igood):
            p2 = myerrbars(Igood, 'r')
            LP.append(p2[0])
            LT.append('good')

        plt.legend(LP, LT)
        #plt.plot(refmag, srcmag - refmag, 'r.')
        plt.axhline(-zp, color='r', lw=3, alpha=0.3)
        plt.xlabel('ref mag')
        plt.ylabel('src mag - ref mag')
        plt.savefig('mags2.png')



    def test1(self):
        res = self.getAstrometrySolution()
        matches = res.getMatches()
        metadata = res.getMatchMetadata()
        passband = metadata.get('FILTER')

        print 'Test1'

        logLevel = Log.DEBUG
        log = Log(Log.getDefaultLog(),
                  'meas.astrom',
                  logLevel)

        schema = matches[0].second.schema

        config = photocal.PhotoCalConfig()
        config.outputField = None    # schema is fixed because we already loaded the data
        task = photocal.PhotoCalTask(config=config, schema=schema)
<<<<<<< HEAD
        pCal = task.run(matches, passband)
=======
        pCal = task.run(self.exposure, matches)
>>>>>>> 2000ca2c
        print pCal.calib

        # These are all matches; we don't really expect to do that well.
        diff=[]
        for m in matches:
            catFlux = m[0].get("flux")     #Catalogue flux
            if catFlux <= 0:
                continue
            catMag = -2.5*np.log10(catFlux) #Cat mag
            instFlux = m[1].get(task.flux)    #Instrumental Flux
            if instFlux <= 0:
                continue
            mag = pCal.calib.getMagnitude(instFlux)     #Instrumental mag
            diff.append(mag - catMag)
        diff = np.array(diff)

        self.assertTrue(len(diff) > 50)
        log.info('%i magnitude differences; mean difference %g; mean abs diff %g' %
                 (len(diff), np.mean(diff), np.mean(np.abs(diff))))
        self.assertAlmostEqual(np.mean(diff), 0, 0)

        # Differences of matched objects that were used in the fit.
        zp = pCal.calib.getMagnitude(1.)
        log.logdebug('zeropoint: %g' % zp)
        fitdiff = pCal.arrays.srcMag + zp - pCal.arrays.refMag
        log.logdebug('number of sources used in fit: %i' % len(fitdiff))
        log.logdebug('median diff: %g' % np.median(fitdiff))
        log.logdebug('mean diff: %g' % np.mean(fitdiff))
        log.logdebug('median abs(diff): %g' % np.median(np.abs(fitdiff)))
        log.logdebug('mean abs(diff): %g' % np.mean(np.abs(fitdiff)))

        # zeropoint: 31.3118134645
        # number of sources used in fit: 66
        # median diff: -0.0122945961139
        # mean diff: 0.00117635038164
        # median abs(diff): 0.0366950654158
        # mean abs(diff): 0.0518826601639

        self.assertTrue(abs(zp - 31.31) < 0.05)

        self.assertTrue(len(fitdiff) > 50)
        # These are kind of arbitrary
        self.assertTrue(abs(np.median(fitdiff)) < 0.02)
        self.assertTrue(abs(np.mean(fitdiff)) < 0.004)
        #
        self.assertTrue(np.median(np.abs(fitdiff)) < 0.04)
        self.assertTrue(np.mean(np.abs(fitdiff)) < 0.06)
            
#-=-=-=-=-=-=-=-=-=-=-=-=-=-=-=-=-=-=-=-=-=-=-=-=-=-=-=-=-=-=-=-=-=-=-=-=-=-=-=-

def suite():
    """Returns a suite containing all the test cases in this module."""
    utilsTests.init()

    suites = []
    suites += unittest.makeSuite(PhotoCalTest)
    suites += unittest.makeSuite(utilsTests.MemoryTestCase)

    return unittest.TestSuite(suites)

def run(exit=False):
    """Run the tests"""
    utilsTests.run(suite(), exit)

if __name__ == "__main__":
    run(True)<|MERGE_RESOLUTION|>--- conflicted
+++ resolved
@@ -202,11 +202,7 @@
         config = photocal.PhotoCalConfig()
         config.outputField = None    # schema is fixed because we already loaded the data
         task = photocal.PhotoCalTask(config=config, schema=schema)
-<<<<<<< HEAD
-        pCal = task.run(matches, passband)
-=======
         pCal = task.run(self.exposure, matches)
->>>>>>> 2000ca2c
         print pCal.calib
 
         # These are all matches; we don't really expect to do that well.
