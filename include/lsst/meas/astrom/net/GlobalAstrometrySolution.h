

#ifndef GLOBAL_ASTROMETRY_SOLUTION_H
#define GLOBAL_ASTROMETRY_SOLUTION_H

#include <iostream>
#include <vector>
#include <string>

#include "boost/cstdint.hpp"
#include "boost/shared_ptr.hpp"
#include "boost/numeric/ublas/matrix.hpp"
#include "lsst/pex/exceptions.h"
#include "lsst/afw/detection/Source.h"
#include "lsst/afw/image/Wcs.h"
#include "lsst/afw/image/Utils.h"
#include "wcslib/wcs.h"

namespace lsst { namespace meas { namespace astrom { namespace net {

extern "C" {
#include "backend.h"
#include "solver.h"
#include "index.h"
#include "tweak.h"
#include "healpix.h"
#include "bl.h"
#include "log.h"
}




//!\brief Solve for WCS based only on the positions of stars in an image 
///
///See the examples/ directory for an example of how to use
class GlobalAstrometrySolution {
public:
    typedef boost::shared_ptr<GlobalAstrometrySolution> Ptr;
    typedef boost::shared_ptr<GlobalAstrometrySolution const> ConstPtr;

    //Constructors
    GlobalAstrometrySolution();
    GlobalAstrometrySolution(lsst::afw::detection::SourceSet vec);

    
    //Destructor
    ~GlobalAstrometrySolution();

    //Initialisation routines, for those who prefer fine grained control.
    void addIndexFile(const std::string path);        
    int parseConfigFile(const std::string filename);        
    int parseConfigStream(FILE* fconf);                     
<<<<<<< HEAD
    void setStarlist(lsst::afw::detection::SourceVector vec);
=======
    void setStarlist(lsst::afw::detection::SourceSet vec) throw (std::domain_error);
>>>>>>> 0acea8f0


    //Accessors
    double getMatchThreshold();
    inline double getMinimumImageScale() {    return _solver->funits_lower; }
    inline double getMaximumImageScale() {    return _solver->funits_upper; }
    inline double getMinQuadScale(){    return _solver->quadsize_min;}
    inline double getParity(){    return _solver->parity;};
    
    double getSolvedImageScale();
    lsst::afw::image::Wcs::Ptr getDistortedWcs(int order=3);
    lsst::afw::image::Wcs::Ptr getWcs();
    lsst::afw::image::PointD raDecToXY(double ra, double dec);
    lsst::afw::image::PointD xyToRaDec(double x, double y);

    //The following accessors are mostly for debugging, and let you know what's going on inside
    //the object
    int getNumIndices();
    std::vector<std::string> getIndexPaths();
    void printStarlist();

    //Mutators, mostly for tweaking parameters
    void allowDistortion(bool distort);
    void reset();
    void setDefaultValues();
    void setHpRange(const double range) { _hprange=range;}
    void setImageScaleArcsecPerPixel(double scale);
    void setLogLevel(const int level);
    void setMatchThreshold(const double threshold);
    ///Note than minimum image scale should be strictly less than Maximum scale
    inline void setMinimumImageScale(double scale){   _solver->funits_lower=scale;}
    inline void setMaximumImageScale(double scale){   _solver->funits_upper=scale;}
    inline void setNumberStars(const int num)  {    _solver->endobj = num;}
    inline void setMinQuadScale(const double scale){    _solver->quadsize_min = scale;}
    void setParity(const int parity);
    
    //Solve and verify functions.
    bool solve();
    bool solve(const afw::image::PointD raDec);
    bool solve(const double ra, const double dec);
    //Not implemented yet
    #if 0
    bool verifyWcs(const lsst::afw::image::Wcs::Ptr wcsPtr);
    #endif
    
private:
    backend_t *_backend;
    solver_t *_solver;
    starxy_t *_starlist;
    
    double _hprange;
    
    sip_t *convertWcsToSipt(const lsst::afw::image::Wcs::Ptr);
    void loadNearbyIndices(std::vector<double> unitVector);
};

}}}}

#endif

<|MERGE_RESOLUTION|>--- conflicted
+++ resolved
@@ -51,11 +51,7 @@
     void addIndexFile(const std::string path);        
     int parseConfigFile(const std::string filename);        
     int parseConfigStream(FILE* fconf);                     
-<<<<<<< HEAD
-    void setStarlist(lsst::afw::detection::SourceVector vec);
-=======
-    void setStarlist(lsst::afw::detection::SourceSet vec) throw (std::domain_error);
->>>>>>> 0acea8f0
+    void setStarlist(lsst::afw::detection::SourceSet vec);
 
 
     //Accessors
