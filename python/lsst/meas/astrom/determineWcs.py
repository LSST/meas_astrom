--- conflicted
+++ resolved
@@ -375,23 +375,13 @@
 
     # cache: field center and size.  These may be off by 1/2 or 1 or 3/2 pixels.
     # dstn does not care.
-<<<<<<< HEAD
-    cx,cy = W/2.,H/2.
+    cx,cy = width/2.0, height/2.0
     radec = wcs.pixelToSky(cx, cy).toIcrs()
     moreMeta.add('RA', radec.getRa().asDegrees(), 'field center in degrees')
     moreMeta.add('DEC', radec.getDec().asDegrees(), 'field center in degrees')
     imgSize = wcs.pixelScale() * hypot(W,H)
     moreMeta.add('RADIUS', (imgSize / 2.).asDegrees(),
                  'field radius in degrees, approximate')
-    moreMeta.add('SMATCHV', 1, 'SourceMatchVector version number')
-=======
-    cx,cy = width/2.0, height/2.0
-    radec = wcs.pixelToSky(cx, cy)
-    ra,dec = radec.getLongitude(afwCoord.DEGREES), radec.getLatitude(afwCoord.DEGREES)
-    meta.add('RA', ra, 'field center in degrees')
-    meta.add('DEC', dec, 'field center in degrees')
-    meta.add('RADIUS', imgSizeInArcsec/2./3600.,
-            'field radius in degrees, approximate')
     meta.add('SMATCHV', 1, 'SourceMatchVector version number')
     meta.add('FILTER', filterName, 'filter name for tagalong data')
     meta.add('STARGAL', stargalName, 'star/galaxy name for tagalong data')
@@ -412,7 +402,6 @@
     @param height Height of image (pixels)
     @return matches
     """
->>>>>>> 3cb10208
 
     meta = matchList.getSourceMatchMetadata()
     matches = matchList.getSourceMatches()
