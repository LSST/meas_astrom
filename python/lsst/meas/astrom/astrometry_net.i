// -*- lsst-C++ -*-
%define astrometry_net_DOCSTRING
"
Python interface to Astrometry.net
"
%enddef

%feature("autodoc", "1");
%module(package="lsst.meas.astrom.astrometry_net",
        docstring=astrometry_net_DOCSTRING) astrometry_net

%pythonnondynamic;
%naturalvar;  // use const reference typemaps

%include "std_string.i"
%include "std_vector.i"

%{
    // Astrometry.net include files...
    extern "C" {
#include "astrometry/solver.h"
#include "astrometry/index.h"
#include "astrometry/multiindex.h"
#include "astrometry/starkd.h"
#include "astrometry/fitsioutils.h"
#include "astrometry/fitstable.h"
#include "astrometry/log.h"
#include "astrometry/tic.h"

#undef ATTRIB_FORMAT
#undef FALSE
#undef TRUE

#undef logdebug
#undef debug
    }

#include <vector>
#include <set>
#include "boost/cstdint.hpp"
#include "boost/shared_ptr.hpp"
#include "boost/format.hpp"

#include "lsst/meas/astrom/detail/utils.h"
#include "lsst/base.h"
#include "lsst/pex/logging.h"
#include "lsst/daf/persistence.h"
#include "lsst/daf/base/Persistable.h"
#include "lsst/daf/base/PropertyList.h"
#include "lsst/afw/table.h"
#include "lsst/afw/image/Wcs.h"
#include "lsst/afw/image/TanWcs.h"
#include "lsst/afw/geom.h"

namespace afwCoord = lsst::afw::coord;
namespace afwTable = lsst::afw::table;
namespace afwGeom  = lsst::afw::geom;
namespace afwImage = lsst::afw::image;
namespace dafBase  = lsst::daf::base;
namespace pexLog   = lsst::pex::logging;

struct timer_baton {
    solver_t* s;
    double timelimit;
};

static time_t timer_callback(void* baton) {
    struct timer_baton* tt = static_cast<struct timer_baton*>(baton);
    solver_t* solver = tt->s;
    //printf("Timer callback; time used %f, limit %f\n",
    //       solver->timeused, tt->timelimit);
    if (solver->timeused > tt->timelimit)
        solver->quit_now = 1;
    return 1;
}

// Global logger to which Astrometry.net will go.
static PTR(pexLog::Log) an_log;

PTR(pexLog::Log) get_an_log() {
    return an_log;
}
void set_an_log(PTR(pexLog::Log) newlog) {
    an_log = newlog;
}

static void an_log_callback(void* baton, enum log_level level,
                            const char* file,
                            int line, const char* func, const char* format,
                            va_list va) {
    // translate between logging levels
    int levelmap[5];
    levelmap[LOG_NONE ] = pexLog::Log::FATAL;
    levelmap[LOG_ERROR] = pexLog::Log::FATAL;
    levelmap[LOG_MSG  ] = pexLog::Log::INFO;
    levelmap[LOG_VERB ] = pexLog::Log::DEBUG;
    levelmap[LOG_ALL  ] = pexLog::Log::DEBUG;
    int lsstlevel = levelmap[level];

    va_list vb;
    // find out how long the formatted string will be
    va_copy(vb, va);
    const int len = vsnprintf(NULL, 0, format, va) + 1; // "+ 1" for the '\0'
    va_end(va);
    // allocate a string of the appropriate length
    char msg[len];
    (void)vsnprintf(msg, len, format, vb);
    va_end(vb);

    // trim trailing \n
    if (msg[len-2] == '\n') {
        msg[len-2] = '\0';
    }

    dafBase::PropertySet ps;
    ps.set("an_file", file);
    ps.set("an_line", line);
    ps.set("an_func", func);

    an_log->log(lsstlevel, std::string(msg), ps);
}

static void start_an_logging() {
    an_log = PTR(pexLog::Log)(new pexLog::Log(pexLog::Log::getDefaultLog(),
                                              "meas.astrom.astrometry_net"));
    an_log->markPersistent();
    // NOTE, this has to happen before the log_use_function!
    log_init(LOG_VERB);
    log_use_function(an_log_callback, NULL);
    log_to(NULL);
}

static void stop_an_logging() {
    log_use_function(NULL, NULL);
    log_to(stdout);
    an_log.reset();
}

void finalize() {
    stop_an_logging();
}
    %}

%init %{
    // Astrometry.net logging
    fits_use_error_system();
    start_an_logging();
    %}

%include "boost_shared_ptr.i"
%include "lsst/p_lsstSwig.i"
%include "lsst/base.h"
%import "lsst/daf/base/baseLib.i"

void finalize();
PTR(pexLog::Log) get_an_log();
void set_an_log(PTR(pexLog::Log) newlog);

%lsst_exceptions();

%template(VectorOfString) std::vector<std::string>;

%import "lsst/afw/table/Source.i"

%shared_ptr(lsst::afw::image::Wcs);
%import "lsst/afw/image/Wcs.h"

%template(VectorOfIndexPtr) std::vector<index_t*>;

%newobject solver_new;
%newobject multiindex_new;

%include "astrometry/solver.h"
%include "astrometry/index.h"
%include "astrometry/multiindex.h"

%inline %{
    void an_log_init(int level) {
        log_init((log_level)level);
    }
    int an_log_get_level() {
        return (int)log_get_level();
    }
    void an_log_set_level(int lvl) {
        log_set_level((log_level)lvl);
    }
%}

%extend multiindex_t {
    // An index being within range is a property of the star kd-tree, hence of
    // the multi-index as a whole
    int isWithinRange(double ra, double dec, double radius) {
        return index_is_within_range(multiindex_get($self, 0), ra, dec, radius);
    }

    void unload() {
        multiindex_unload($self);
    }

    ~multiindex_t() {
        multiindex_free($self);
    }

    char* get_name() {
        return $self->fits->filename;
    }

    %pythoncode %{
    def reload(self):
        if multiindex_reload_starkd(self):
            raise RuntimeError('Failed to reload multi-index star file %s' % self.name)
    __swig_getmethods__['name'] = get_name
    if _newclass: x = property(get_name)

    def __len__(self):
        return multiindex_n(self)
    def __getitem__(self, i):
        if i < 0 or i > multiindex_n(self):
            raise IndexError('Index %i out of bound for multiindex_t' % i)
        return multiindex_get(self, i)
    %}
}

%extend index_t {
    int overlapsScaleRange(double qlo, double qhi) {
        return index_overlaps_scale_range($self, qlo, qhi);
    }

    %pythoncode %{
    def reload(self):
        if index_reload(self):
            raise RuntimeError('Failed to reload multi-index file %s' % self.indexname)
    %}
}

%extend solver_t {
    ~solver_t() {
        // Working around a bug in Astrometry.net: doesn't take ownership of the
        // field.
        // unseemly familiarity with the innards... but valgrind-clean.
        starxy_free($self->fieldxy);
        $self->fieldxy = NULL;
        solver_free($self);
    }

    lsst::afw::table::SimpleCatalog
       getCatalog(std::vector<index_t*> inds,
                  double ra, double dec, double radius,
                  const char* idcol,
                  std::vector<std::string> const& magnameVec,
                  std::vector<std::string> const& magcolVec,
                  std::vector<std::string> const& magerrcolVec,
                  const char* stargalcol,
                  const char* varcol,
                  bool unique_ids=true)
    {
        if ((magnameVec.size() != magcolVec.size()) || (magnameVec.size() != magerrcolVec.size())) {
            throw LSST_EXCEPT(lsst::pex::exceptions::InvalidParameterError,
                              "Mag name, mag column, and mag error column vectors must be the same length.");
        }
        std::vector<lsst::meas::astrom::detail::mag_column_t> magcols;
        for (size_t i=0; i<magnameVec.size(); ++i) {
            lsst::meas::astrom::detail::mag_column_t mc;
            mc.name = magnameVec[i];
            mc.magcol = magcolVec[i];
            mc.magerrcol = magerrcolVec[i];
            magcols.push_back(mc);
        }
        return lsst::meas::astrom::detail::getCatalogImpl(inds, ra, dec, radius,
                                                          idcol, magcols, stargalcol, varcol,
                                                          unique_ids);
    }

    lsst::afw::table::SimpleCatalog
        getCatalog(std::vector<index_t*> inds,
                   double ra, double dec, double radius,
                   const char* idcol,
                   const char* magcol,
                   const char* magerrcol,
                   const char* stargalcol,
                   const char* varcol,
                   bool unique_ids=true)
    {
        std::vector<lsst::meas::astrom::detail::mag_column_t> cols;

        if (magcol || magerrcol) {
            lsst::meas::astrom::detail::mag_column_t mc;
            mc.name = (magcol ? magcol : magerrcol);
            mc.magcol = (magcol ? magcol : "");
            mc.magerrcol = (magerrcol ? magerrcol : "");
            cols.push_back(mc);

            // Also add plain old "flux"/"flux.err" schema entries.
            if (magcol) {
                mc.name = "flux";
                mc.magcol = magcol;
                mc.magerrcol = (magerrcol ? magerrcol : "");
                cols.push_back(mc);
            }
        }
        return lsst::meas::astrom::detail::getCatalogImpl(inds, ra, dec, radius,
                                                          idcol, cols, stargalcol, varcol,
                                                          unique_ids);
    }

    PTR(lsst::daf::base::PropertyList) getSolveStats() {
        // Gather solve stats...
        PTR(dafBase::PropertyList) qa = boost::make_shared<dafBase::PropertyList>();
        // FIXME -- Ticket #1875 prevents dotted-names from working with toString().
        qa->set("meas_astrom*an*n_tried", $self->numtries);
        qa->set("meas_astrom*an*n_matched", $self->nummatches);
        qa->set("meas_astrom*an*n_scaleok", $self->numscaleok);
        qa->set("meas_astrom*an*n_cxdxcut", $self->num_cxdx_skipped);
        qa->set("meas_astrom*an*n_meanxcut", $self->num_meanx_skipped);
        qa->set("meas_astrom*an*n_radeccut", $self->num_radec_skipped);
        qa->set("meas_astrom*an*n_scalecut", $self->num_abscale_skipped);
        qa->set("meas_astrom*an*n_verified", $self->num_verified);
        qa->set("meas_astrom*an*time_used", $self->timeused);
        qa->set("meas_astrom*an*best_logodds", $self->best_logodds);
        if ($self->best_index) {
            index_t* ind = $self->best_index;
            qa->set("meas_astrom*an*best_index*id", ind->indexid);
            qa->set("meas_astrom*an*best_index*hp", ind->healpix);
            qa->set("meas_astrom*an*best_index*nside", ind->hpnside);
            qa->set("meas_astrom*an*best_index*name", std::string(ind->indexname));
        }
        if ($self->have_best_match) {
            MatchObj* mo = &($self->best_match);
            std::string s = boost::str(boost::format("%i") % mo->star[0]);
            for (int i=1; i<mo->dimquads; i++)
                s = s + boost::str(boost::format(", %i") % mo->star[i]);
            qa->set("meas_astrom*an*best_match*starinds", s);
            qa->set("meas_astrom*an*best_match*coderr", std::sqrt(mo->code_err));
            qa->set("meas_astrom*an*best_match*nmatch", mo->nmatch);
            qa->set("meas_astrom*an*best_match*ndistract", mo->ndistractor);
            qa->set("meas_astrom*an*best_match*nconflict", mo->nconflict);
            qa->set("meas_astrom*an*best_match*nfield", mo->nfield);
            qa->set("meas_astrom*an*best_match*nindex", mo->nindex);
            qa->set("meas_astrom*an*best_match*nbest", mo->nbest);
            qa->set("meas_astrom*an*best_match*logodds", mo->logodds);
            qa->set("meas_astrom*an*best_match*parity", mo->parity ? 0 : 1);
            qa->set("meas_astrom*an*best_match*nobjs", mo->objs_tried);
        }
        return qa;
    }

    PTR(lsst::afw::image::Wcs) getWcs() {
        MatchObj* match = solver_get_best_match($self);
        if (!match)
            return PTR(afwImage::Wcs)();
        tan_t* wcs = &(match->wcstan);

        afwGeom::Point2D crpix(wcs->crpix[0], wcs->crpix[1]);
        afwCoord::Coord::ConstPtr crval
            (new afwCoord::Coord(wcs->crval[0] * afwGeom::degrees,
                                 wcs->crval[1] * afwGeom::degrees));
        return afwImage::makeWcs(*crval, crpix,
                                 wcs->cd[0][0], wcs->cd[0][1],
                                 wcs->cd[1][0], wcs->cd[1][1]);
    }

    bool didSolve() {
        return solver_did_solve($self);
    }

    void run(double cpulimit) {
        solver_log_params($self);
        struct timer_baton tt;
        if (cpulimit > 0.) {
            tt.s = $self;
            tt.timelimit = cpulimit;
            $self->userdata = &tt;
            $self->timer_callback = timer_callback;
        }
        solver_run($self);
        if (cpulimit > 0.) {
            $self->timer_callback = NULL;
            $self->userdata = NULL;
        }
    }

    double getQuadSizeLow() {
        double qlo,qhi;
        solver_get_quad_size_range_arcsec($self, &qlo, &qhi);
        return qlo;
    }
    double getQuadSizeHigh() {
        double qlo,qhi;
        solver_get_quad_size_range_arcsec($self, &qlo, &qhi);
        return qhi;
    }

<<<<<<< HEAD
    void addIndex(index_t* ind) {
        solver_add_index($self, ind);
=======
    void addIndices(std::vector<index_s*> inds) {
        for (std::vector<index_s*>::iterator pind = inds.begin();
             pind != inds.end(); ++pind) {
            lsst::meas::astrom::detail::IndexManager man(*pind);
//            printf("Checking index \"%s\"\n", man.index->indexname);
            if ($self->use_radec) {
                double ra,dec,radius;
                xyzarr2radecdeg($self->centerxyz, &ra, &dec);
                radius = distsq2deg($self->r2);
                if (!index_is_within_range(man.index, ra, dec, radius)) {
                                     //printf("Not within RA,Dec range\n");
                    continue;
                }
            }
            // qlo,qhi in arcsec
            double qlo, qhi;
            solver_get_quad_size_range_arcsec($self, &qlo, &qhi);
            if (!index_overlaps_scale_range(man.index, qlo, qhi)) {
//                printf("Not within quad scale range\n");
                continue;
            }
//            printf("Adding index.\n");
            if (index_reload(man.index)) {
                throw LSST_EXCEPT(lsst::pex::exceptions::IoError,
                                  "Failed to index_reload() an astrometry_net_data index file -- out of file descriptors?");
            }

            solver_add_index($self, man.index);
        }
>>>>>>> 447a60ed
    }

    void setParity(bool p) {
        if (p)
            $self->parity = PARITY_FLIP;
        else
            $self->parity = PARITY_NORMAL;
    }

    void setMatchThreshold(double t) {
        solver_set_keep_logodds($self, t);
    }

    void setPixelScaleRange(double lo, double hi) {
        $self->funits_lower = lo;
        $self->funits_upper = hi;
    }

    void setRaDecRadius(double ra, double dec, double rad) {
        solver_set_radec($self, ra, dec, rad);
    }

    void setImageSize(int W, int H) {
        solver_set_field_bounds($self, 0, W, 0, H);
        double hi = hypot(W,H);
        double lo = 0.1 * std::min(W,H);
        solver_set_quad_size_range($self, lo, hi);
    }

    void setMaxStars(int N) {
        $self->endobj = N;
    }

    void setStars(lsst::afw::table::SourceCatalog const & srcs, int x0, int y0) {
        // convert to Astrometry.net "starxy_t"
        starxy_free($self->fieldxy);
        const size_t N = srcs.size();
        starxy_t *starxy = starxy_new(N, true, false);
        for (size_t i=0; i<N; ++i) {
            double const x    = srcs[i].getX();
            double const y    = srcs[i].getY();
            double const flux = srcs[i].getPsfFlux();
            starxy_set(starxy, i, x - x0, y - y0);
            starxy_set_flux(starxy, i, flux);
        }
        // Sort the array
        starxy_sort_by_flux(starxy);

        starxy_free(solver_get_field($self));
        solver_free_field($self);
        solver_set_field($self, starxy);
        solver_reset_field_size($self);
        // Find field boundaries and precompute kdtree
        solver_preprocess_field($self);
    }

 }<|MERGE_RESOLUTION|>--- conflicted
+++ resolved
@@ -390,10 +390,6 @@
         return qhi;
     }
 
-<<<<<<< HEAD
-    void addIndex(index_t* ind) {
-        solver_add_index($self, ind);
-=======
     void addIndices(std::vector<index_s*> inds) {
         for (std::vector<index_s*>::iterator pind = inds.begin();
              pind != inds.end(); ++pind) {
@@ -423,7 +419,6 @@
 
             solver_add_index($self, man.index);
         }
->>>>>>> 447a60ed
     }
 
     void setParity(bool p) {
