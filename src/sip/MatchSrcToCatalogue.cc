// -*- LSST-C++ -*-

/* 
 * LSST Data Management System
 * Copyright 2008, 2009, 2010 LSST Corporation.
 * 
 * This product includes software developed by the
 * LSST Project (http://www.lsst.org/).
 *
 * This program is free software: you can redistribute it and/or modify
 * it under the terms of the GNU General Public License as published by
 * the Free Software Foundation, either version 3 of the License, or
 * (at your option) any later version.
 * 
 * This program is distributed in the hope that it will be useful,
 * but WITHOUT ANY WARRANTY; without even the implied warranty of
 * MERCHANTABILITY or FITNESS FOR A PARTICULAR PURPOSE.  See the
 * GNU General Public License for more details.
 * 
 * You should have received a copy of the LSST License Statement and 
 * the GNU General Public License along with this program.  If not, 
 * see <http://www.lsstcorp.org/LegalNotices/>.
 */
 
#include "lsst/meas/astrom/sip/MatchSrcToCatalogue.h"
#include "lsst/afw/image/Wcs.h"

namespace except = lsst::pex::exceptions;
namespace afwCoord = lsst::afw::coord;
namespace afwGeom = lsst::afw::geom;
namespace det = lsst::afw::detection;
namespace sip = lsst::meas::astrom::sip;


/// \brief Create a list of common objects from a catalogue and an image.
/// 
/// Take a catalogueSet, i.e a SourceSet of Sources giving the true positions of objects in ra/dec space,
/// and an imageSet, i.e. the pixel positions of sources detected on a CCD image. Use the Wcs to 
/// calculate the ra/dec of the image source, and then find the subset of objects with common positions
/// in the two sets. The returned list of matches is one-to-one, i.e no object in the catalogue is matched
/// twice, and no object in the imageSet is matched twice.
/// 
/// \param catSet  List of catalogue positions with known ra and dec
/// \param imgSet  List of image positions with known x and y
/// \param wcs     A Wcs object to convert from xy to radec
/// \param distInArcsec How close to objects need to be in order to be considered the same
/// 
sip::MatchSrcToCatalogue::MatchSrcToCatalogue(det::SourceSet const& catSet,  
                                              det::SourceSet const& imgSet, 
                                              CONST_PTR(lsst::afw::image::Wcs) wcs, 
                                              double distInArcsec  
                                        ){
    setImgSrcSet(imgSet);
    setCatSrcSet(catSet);
    setDist(distInArcsec);
    setWcs(wcs);
}


sip::MatchSrcToCatalogue::~MatchSrcToCatalogue() {}
    

/// Set a new value for the maximum allowed distance between two matching objects (in ra/dec space) 
void sip::MatchSrcToCatalogue::setDist(double distInArcsec){
    if (distInArcsec <= 0){
        throw LSST_EXCEPT(except::InvalidParameterException, "Distance must be > 0");
    }

    _distInArcsec = distInArcsec;
}



/// Set a different Wcs solution
void sip::MatchSrcToCatalogue::setWcs(CONST_PTR(lsst::afw::image::Wcs) wcs)
{
    _wcs = wcs;
}

//void MatchSrcToCatalogue::setCatSrcSet(const det::SourceSet &srcSet);

/// sourceSet is a vector of pointers to Sources.
void sip::MatchSrcToCatalogue::setImgSrcSet(const det::SourceSet &srcSet) {
    _imgSet = srcSet;
}

void sip::MatchSrcToCatalogue::setCatSrcSet(const det::SourceSet &srcSet) {
    _catSet = srcSet;
}

void sip::MatchSrcToCatalogue::findMatches() {
    //The design of this class ensures all private variables must be set at this point,
    //so assertions should be thrown if this is not the case

    //Calculate ra and dec for every imgSrc
    for (unsigned int i = 0; i< _imgSet.size(); ++i) {
        double x = _imgSet[i]->getXAstrom();
        double y = _imgSet[i]->getYAstrom();
        afwCoord::Coord::ConstPtr raDec = _wcs->pixelToSky(x, y);
        _imgSet[i]->setRaDec(raDec);
    }

    //For completeness, set x and y for the catSrc
    for (unsigned int i = 0; i< _catSet.size(); ++i) {
<<<<<<< HEAD
        afwGeom::PointD p = _wcs->skyToPixel(_catSet[i]->getRaDec());
=======
        double ra = _catSet[i]->getRa();
        double dec = _catSet[i]->getDec();

        afwCoord::IcrsCoord::Ptr raDec(new afwCoord::IcrsCoord(ra, dec));
        afwGeom::Point2D p = _wcs->skyToPixel(raDec);

>>>>>>> 82f3fa18
        _catSet[i]->setXAstrom(p[0]);
        _catSet[i]->setYAstrom(p[1]);
    }
    
    _match = det::matchRaDec(_catSet, _imgSet, _distInArcsec);

    _removeOneToMany();  
    _removeManyToOne();  
   
    if (_match.size() == 0) {
        std::cout << _imgSet.size() << " " << _catSet.size() << std::endl;
        throw LSST_EXCEPT(except::RuntimeErrorException, "No matching objects found");
    }
}


///We require that out matches be one to one, i.e any element matches no more than once for either 
///the catalogue or the image. However, our implementation of findMatches uses det::matchRaDec()
///which does not garauntee that. This function does the (slow) search and removal.
void sip::MatchSrcToCatalogue::_removeOneToMany() {
    unsigned int size = _match.size();
    for (unsigned int i=0; i<size; ++i) {
        for (unsigned int j=i+1; j<size; ++j) {
            //If the same Source appears twice keep the one with the smaller separation from its match
            if ( _match[i].first == _match[j].first ) {
                //Keep the one with the shorter match distance, and disgard the other
                if (_match[i].distance < _match[j].distance) {
                    _match.erase(_match.begin() + j);
                    size--;
                    j--;
                } else {
                    _match.erase(_match.begin() + i);
                    size--;
                    i--;
                    break;
                }
            }
        }
    }
}


/// This function is identical to
///_removeOneToMany() except first is replaced with second for the match structures
void sip::MatchSrcToCatalogue::_removeManyToOne()  {
    unsigned int size = _match.size();
    for (unsigned int i=0; i<size; ++i) {
        for (unsigned int j=i+1; j<size; ++j) {
            //If the same Source appears twice
            if (_match[i].second == _match[j].second) {
                //Keep the one with the shorter match distance, and disgard the other
                if (_match[i].distance < _match[j].distance) {
                    _match.erase(_match.begin() + j);
                    size--;
                    j--;
                } else {
                    _match.erase(_match.begin() + i);
                    size--;
                    i--;
                    break;
                }
            }
        }
    }
}


std::vector<det::SourceMatch> sip::MatchSrcToCatalogue::getMatches() {
    findMatches();
    return _match;
}
    
<|MERGE_RESOLUTION|>--- conflicted
+++ resolved
@@ -102,16 +102,7 @@
 
     //For completeness, set x and y for the catSrc
     for (unsigned int i = 0; i< _catSet.size(); ++i) {
-<<<<<<< HEAD
-        afwGeom::PointD p = _wcs->skyToPixel(_catSet[i]->getRaDec());
-=======
-        double ra = _catSet[i]->getRa();
-        double dec = _catSet[i]->getDec();
-
-        afwCoord::IcrsCoord::Ptr raDec(new afwCoord::IcrsCoord(ra, dec));
-        afwGeom::Point2D p = _wcs->skyToPixel(raDec);
-
->>>>>>> 82f3fa18
+        afwGeom::Point2D p = _wcs->skyToPixel(_catSet[i]->getRaDec());
         _catSet[i]->setXAstrom(p[0]);
         _catSet[i]->setYAstrom(p[1]);
     }
